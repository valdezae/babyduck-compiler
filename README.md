# BabyDuck Compiler Project

This project implements a compiler for the BabyDuck language using Rust and LALRPOP as the parser generator.

## Analysis of Tools

### LALRPOP vs Chumsky

During the development of this compiler, multiple parser generation tools were evaluated:

#### LALRPOP
- **Pros:**
  - Well-documented with good examples
  - Generates Rust code that integrates seamlessly with the rest of the project
  - Familiar grammar syntax similar to BNF notation
  - Good error reporting capabilities
  - Supports context-free grammars which are suitable for most programming languages
  
- **Cons:**
  - Learning curve for more complex grammar features
  - Debugging grammar conflicts can be challenging
  - Limited flexibility when handling certain ambiguous constructs

#### Chumsky
- **Pros:**
  - Modern parser combinator library
  - Flexible API for complex parsing scenarios
  - Good error recovery mechanisms
  
- **Cons:**
  - Steeper learning curve
  - More complex to understand for straightforward grammar definition
  - Less intuitive for developers familiar with traditional grammar notation
  - Documentation is still evolving

After experimentation, LALRPOP was chosen for this project due to its more approachable grammar format and better documentation for newcomers to parser generators.

## Grammar Implementation

The BabyDuck language grammar was implemented in LALRPOP using a modular approach. LALRPOP uses a format similar to BNF notation, with productions and semantic actions.

### Lexical Analysis

The lexical tokens are defined using regular expressions:

```rust
match {
    r"\s*" => {},                     // Whitespace
    r"//[^\n\r]*[\n\r]*" => {},       // Line comments
    r"/\*([^*]|\*[^/])*\*/" => {},    // Block comments

    // Keywords
    "program" => PROGRAM,
    "var" => VAR,
    "int" => INT,
    "float" => FLOAT,
    // ...

    // Operators and symbols
    "=" => ASSIGN,
    "+" => PLUS,
    "-" => MINUS,
    // ...

    // Literals
    r"[0-9]+" => CTE_INT,
    r"[0-9]+\.[0-9]+" => CTE_FLOAT,
    r#""[^"]*""# => CTE_STRING,

    // Identifiers
    r"[a-zA-Z][a-zA-Z0-9_]*" => ID,
}
```

### Syntactic Analysis

The grammar rules define the structure of the BabyDuck language:

#### Program Structure

```rust
pub Program: Program = {
    PROGRAM <id:ID> SEMICOLON <decls:ProgramDecls> => {
        let (vars, funcs, body) = decls;
        Program {
            id: id.to_string(),
            vars,
            funcs,
            main_body: body,
        }
    }
};
```

#### Variable Declarations

Multiple `var` sections are supported by recursive rules:

```rust
VarSections: Vec<VarDeclaration> = {
    <v:VarSection> => v,
    <v:VarSection> <rest:VarSections> => {
        let mut result = v;
        result.extend(rest);
        result
    }
};

VarSection: Vec<VarDeclaration> = {
    VAR <decls:DeclaracionVar> => decls
};
```

#### Expressions with Correct Precedence

Expression precedence is handled through rule nesting (higher precedence deeper):

```rust
// Comparison operators (lowest precedence)
COMPARISON: Expression = {
    <left:EXP> GT <right:EXP> => Expression::BinaryOp {
        left: Box::new(left),
        operator: Operator::GreaterThan,
        right: Box::new(right),
    },
    // other comparison operators...
    <exp:EXP> => exp,
};

// Addition/subtraction
EXP: Expression = {
    <left:EXP> PLUS <right:TERMINO> => Expression::BinaryOp {
        left: Box::new(left),
        operator: Operator::Plus,
        right: Box::new(right),
    },
    // other operators...
    <term:TERMINO> => term,
};

// Multiplication/division (higher precedence)
TERMINO: Expression = {
    <left:TERMINO> MULTIPLY <right:FACTOR> => Expression::BinaryOp {
        left: Box::new(left),
        operator: Operator::Multiply,
        right: Box::new(right),
    },
    // other operators...
    <factor:FACTOR> => factor,
};

// Highest precedence (parentheses, literals, variables)
FACTOR: Expression = {
    LPAREN <expr:EXPRESION> RPAREN => expr,
    <id:ID> => Expression::Identifier(id.to_string()),
    <cte:CTE> => cte,
};
```

#### Control Structures

The grammar handles common control structures like if-else and while loops:

```rust
CONDITION: Condition = {
    IF LPAREN <expr:EXPRESION> RPAREN <if_body:Body> ELSE <else_body:Body> => {
        Condition {
            condition: expr,
            if_body,
            else_body: Some(else_body),
        }
    },
    // No-else version...
};

CYCLE: Cycle = {
    WHILE LPAREN <expr:EXPRESION> RPAREN DO <body:Body> SEMICOLON => {
        Cycle {
            condition: expr,
            body,
        }
    },
};
```

### Abstract Syntax Tree (AST)

The AST is represented using Rust structures and enums that mirror the language constructs:

```rust
pub struct Program {
    pub id: String,
    pub vars: Vec<VarDeclaration>,
    pub funcs: Vec<FunctionDeclaration>,
    pub main_body: Vec<Statement>,
}

pub enum Expression {
    BinaryOp {
        left: Box<Expression>,
        operator: Operator,
        right: Box<Expression>,
    },
    Identifier(String),
    IntegerLiteral(i32),
    FloatLiteral(f64),
}
```

## Challenges Encountered

During the implementation, several challenges were encountered:

1. **Multiple Variable Sections**: The grammar initially couldn't handle multiple `var` sections in the program. This was resolved by adding recursive rules to accumulate variable declarations.

2. **Operator Precedence**: Ensuring proper operator precedence required careful nesting of grammar rules from lowest to highest precedence.

3. **Dangling Else Problem**: The ambiguity in if-else statements was resolved by having specific rules for both if-with-else and if-without-else.

4. **Complex Expressions**: Supporting nested expressions with different operators required careful consideration of precedence and associativity.

<<<<<<< HEAD
## Intermediate Code Generation

The compiler generates intermediate code in the form of quadruples, which represent operations in a format that's closer to machine language while still being abstract enough to be machine-independent.

### Data Structures for Quadruple Generation

The quadruple generator uses several important data structures to manage the compilation process:

#### Stacks

1. **p_oper (Operator Stack)**
  - Stores operators during expression parsing
  - Used to manage operator precedence
  - Implemented as a Rust `Vec<i32>` with push/pop operations
  - Operators are stored as integer codes for efficiency
  - Each operator is pushed when encountered during expression parsing
  - Operators are popped and processed when their precedence is lower than or equal to the operator at the top of the stack

2. **pila_o (Operand Stack)**
  - Stores memory addresses of operands (variables, constants, temporaries)
  - Implemented as a Rust `Vec<i32>`
  - Addresses pointing to the memory location of each value
  - Used to track operands during expression evaluation
  - When an expression is processed, operands are pushed onto this stack
  - When an operation is performed, operands are popped, and the result address is pushed back

3. **p_types (Type Stack)**
  - Parallel to the operand stack, stores the type of each operand
  - Implemented as a Rust `Vec<Type>`
  - Used for type checking and semantic validation
  - Each type is pushed when an operand is pushed onto pila_o
  - Types are used for semantic checking to determine the result type of operations

#### Queues

1. **quad_queue (Quadruple Queue)**
  - Stores generated quadruples
  - Implemented as a Rust `VecDeque<Quadruple>`
  - Each quadruple represents a single operation in the intermediate code
  - Contains operation code, operand addresses, and result address
  - Quadruples are consumed by the virtual machine during execution

### Key Semantic Actions in Quadruple Generation

The compiler uses several neuralgic points in expression parsing to generate quadruples:

1. **Action 1: Push Operand**
  - **Location**: When encountering identifiers or constants in factors
  - **Action**: Pushes the operand's memory address to pila_o and its type to p_types
  - **Implementation**: `action_push_id()` for variables and `action_push_constant()` for literals
  - **Purpose**: Prepares operands for future operations

2. **Action 2: Push Multiplication/Division Operator**
  - **Location**: When encountering * or / operators in term expressions
  - **Action**: Pushes the operator code to p_oper stack
  - **Implementation**: `action_push_mult_div_oper()`
  - **Purpose**: Records high-precedence operations for processing

3. **Action 3: Push Addition/Subtraction Operator**
  - **Location**: When encountering + or - operators in expressions
  - **Action**: Pushes the operator code to p_oper stack
  - **Implementation**: `action_push_add_sub_oper()`
  - **Purpose**: Records lower-precedence operations for processing

4. **Action 4: Process Addition/Subtraction Operations**
  - **Location**: After processing a term, checks if + or - operations should be resolved
  - **Action**:
    - Checks if top operator in p_oper is + or -
    - If yes, pops operands and types from respective stacks
    - Performs type checking via semantics function
    - Generates quadruple for the operation
    - Pushes result address and type back to stacks
  - **Implementation**: `action_process_operation(false)`
  - **Purpose**: Maintains operator precedence by processing + and - operations at appropriate times

5. **Action 5: Process Multiplication/Division Operations**
  - **Location**: After processing a factor, checks if * or / operations should be resolved
  - **Action**:
    - Similar to Action 4, but checks for * or / operators
    - Pops operands and generates quadruples with higher precedence
    - Uses temporary variables to store intermediate results
  - **Implementation**: `action_process_operation(true)`
  - **Purpose**: Ensures higher-precedence operations (* and /) are processed before lower-precedence ones (+ and -)

Each of these actions is triggered at specific points in the parsing process, as indicated in the semantic action diagram. The coordination between these actions ensures that expressions are evaluated with the correct operator precedence and type checking.
=======
## Test Cases

The following test cases were developed to validate the compiler's functionality: They can be run with `cargo test`.

### Basic Program Structure

```rust
let program = r#"
    program example;
    var x: int;
    var y: float;
    main {
        x = 10;
        y = 20.5;
    }
    end
"#;
```

### Control Structures

```rust
let program = r#"
    program example;
    var x: int;
    main {
        if (x > 5) {
            print("x is greater than 5");
        } else {
            print("x is not greater than 5");
        }
    }
    end
"#;
```

### Loops and Arithmetic

```rust
let program = r#"
    program example;
    var x: int;
    main {
        x = 0;
        while (x < 10) do {
            x = x + 1;
        };
        print(x);
    }
    end
"#;
```

### Complex Program

```rust
let program = r#"
    program example;
    var x: int;
    var y: float;
    main {
        x = 10;
        y = 20.5;
        if (x > 5) {
            print("x is greater than 5");
        } else {
            print("x is not greater than 5");
        }
        while (x < 100) do {
            x = x + 1;
        };
        print(x);
    }
    end
"#;
```

## Function Directory and Variable Tables

### Semantic Considerations Table (Semantic Cube)

The semantic considerations table (or semantic cube) for the BabyDuck language defines valid operations between different data types. This ensures type compatibility for operations like addition, comparison, and assignment.

| Operation | int, int | float, float | int, float | float, int | string, string | Other combinations |
|-----------|----------|--------------|------------|------------|----------------|--------------------|
| +         | int      | float        | float      | float      | Error          | Error              |
| -         | int      | float        | float      | float      | Error          | Error              |
| *         | int      | float        | float      | float      | Error          | Error              |
| /         | int      | float        | float      | float      | Error          | Error              |
| $>$       | bool     | bool         | bool       | bool       | Error          | Error              |
| <         | bool     | bool         | bool       | bool       | Error          | Error              |
| ==        | bool     | bool         | bool       | bool       | bool           | Error              |
| !=        | bool     | bool         | bool       | bool       | bool           | Error              |
| =         | Valid    | Valid        | Valid*     | Valid*     | Valid          | Error              |

*Type coercion may be applied in these cases

### Data Structures Implementation

#### Function Directory Structure

The Function Directory is implemented using a Rust HashMap that maps function names to their associated information:

```rust
pub struct FunctionDirectory {
    functions: HashMap<String, FunctionInfo>,
}

pub struct FunctionInfo {
    pub return_type: Option<Type>,
    pub parameters: Vec<(String, Type)>,
    pub local_variables: HashMap<String, Type>,
    pub is_program: bool,  // Flag to indicate if this is the program entry
}
```

This structure was chosen for the following reasons:
- **Fast Lookup**: HashMaps provide O(1) average-case lookup time, which is essential for frequent symbol resolution
- **Hierarchical Organization**: Each function has its own table of local variables
- **Flexible Structure**: Can easily accommodate additional function metadata as needed
- **Memory Efficiency**: Only stores what's needed for each function

#### Error Handling Structure

A custom error type was implemented to handle semantic errors during compilation:

```rust
pub enum FunctionDirError {
    DuplicateVariable(String, String), // (var_name, scope_name)
    DuplicateFunction(String),
    // Can add more error types as needed
}
```

This approach was chosen because:
- It provides detailed error information (variable name and scope)
- It's extensible for adding other error types in the future
- It integrates well with Rust's Result type for error propagation

### Key Implementation Points

#### Function Directory Creation

The function directory is created during the semantic analysis phase by traversing the AST:

```rust
pub fn from_program(program: &Program) -> Result<Self, FunctionDirError> {
    let mut directory = Self::new();
    
    // Add program as a special function entry
    // Add global variables to a special "global" entry
    // Add main function
    // Add all other functions
    
    Ok(directory)
}
```

#### Variable Declaration Validation

The compiler validates variable declarations to prevent duplicate variables:

1. **Global Scope**: Checks if a variable name already exists in the global scope
2. **Local Scope**: Checks if a variable name already exists in the function's local scope
3. **Parameter Conflict**: Ensures local variables don't conflict with parameter names

For example:
```rust
pub fn add_function(&mut self, func: &FunctionDeclaration) -> Result<(), FunctionDirError> {
    // Check for duplicate function name
    // Process parameters and check for duplicates
    // Process local variables and check for duplicates and conflicts
    // Store function information
    Ok(())
}
```

#### Variable Resolution

The compiler implements variable lookup with proper scope resolution:

```rust
pub fn get_variable_type(&self, function_name: &str, variable_name: &str) -> Option<&Type> {
    // Check if variable exists in the function's local scope
    // If not found and not in global scope, check global scope
    None
}
```

This approach prioritizes local variables over global variables with the same name, implementing proper variable shadowing.

### Testing and Validation

The function directory implementation is tested with various scenarios:
- Basic function and variable declarations
- Duplicate variable detection
- Scope handling between global and local variables
- Parameter processing and validation

For example:
```rust
#[test]
fn test_duplicate_variable_error() {
  // Test with duplicate global variables
  let program_with_duplicate = r#"
    program example;
    var global_x: int;
    var global_y: float;
    
    void add(a: int, b: int) [
        var result: int; 
        var result: int; 
        {
            result = a + b;
        }
        
    ];

    main {
        global_x = 10;
        global_y = 20.5;
    }
    end
    "#;

  let parse_result = babyduck::ProgramParser::new().parse(program_with_duplicate);
  assert!(parse_result.is_ok(), "Failed to parse program: {:?}", parse_result.err());

  let ast = parse_result.unwrap();
  let function_directory_result = FunctionDirectory::from_program(&ast);
  println!("Function directory result: {:?}", &function_directory_result);
  // Should fail with duplicate variable error
  assert!(function_directory_result.is_err());

  if let Err(FunctionDirError::DuplicateVariable(var_name, scope)) = function_directory_result {
    println!("Correctly detected duplicate variable '{}' in scope '{}'", var_name, scope);
    assert_eq!(var_name, "result");
    assert_eq!(scope, "add");
  } else {
    panic!("Expected DuplicateVariable error for global variable");
  }
}
```

These tests ensure that the function directory correctly handles the symbolic information of the BabyDuck language and provides appropriate error messages for semantic issues.
>>>>>>> c2a498b5
<|MERGE_RESOLUTION|>--- conflicted
+++ resolved
@@ -219,93 +219,6 @@
 
 4. **Complex Expressions**: Supporting nested expressions with different operators required careful consideration of precedence and associativity.
 
-<<<<<<< HEAD
-## Intermediate Code Generation
-
-The compiler generates intermediate code in the form of quadruples, which represent operations in a format that's closer to machine language while still being abstract enough to be machine-independent.
-
-### Data Structures for Quadruple Generation
-
-The quadruple generator uses several important data structures to manage the compilation process:
-
-#### Stacks
-
-1. **p_oper (Operator Stack)**
-  - Stores operators during expression parsing
-  - Used to manage operator precedence
-  - Implemented as a Rust `Vec<i32>` with push/pop operations
-  - Operators are stored as integer codes for efficiency
-  - Each operator is pushed when encountered during expression parsing
-  - Operators are popped and processed when their precedence is lower than or equal to the operator at the top of the stack
-
-2. **pila_o (Operand Stack)**
-  - Stores memory addresses of operands (variables, constants, temporaries)
-  - Implemented as a Rust `Vec<i32>`
-  - Addresses pointing to the memory location of each value
-  - Used to track operands during expression evaluation
-  - When an expression is processed, operands are pushed onto this stack
-  - When an operation is performed, operands are popped, and the result address is pushed back
-
-3. **p_types (Type Stack)**
-  - Parallel to the operand stack, stores the type of each operand
-  - Implemented as a Rust `Vec<Type>`
-  - Used for type checking and semantic validation
-  - Each type is pushed when an operand is pushed onto pila_o
-  - Types are used for semantic checking to determine the result type of operations
-
-#### Queues
-
-1. **quad_queue (Quadruple Queue)**
-  - Stores generated quadruples
-  - Implemented as a Rust `VecDeque<Quadruple>`
-  - Each quadruple represents a single operation in the intermediate code
-  - Contains operation code, operand addresses, and result address
-  - Quadruples are consumed by the virtual machine during execution
-
-### Key Semantic Actions in Quadruple Generation
-
-The compiler uses several neuralgic points in expression parsing to generate quadruples:
-
-1. **Action 1: Push Operand**
-  - **Location**: When encountering identifiers or constants in factors
-  - **Action**: Pushes the operand's memory address to pila_o and its type to p_types
-  - **Implementation**: `action_push_id()` for variables and `action_push_constant()` for literals
-  - **Purpose**: Prepares operands for future operations
-
-2. **Action 2: Push Multiplication/Division Operator**
-  - **Location**: When encountering * or / operators in term expressions
-  - **Action**: Pushes the operator code to p_oper stack
-  - **Implementation**: `action_push_mult_div_oper()`
-  - **Purpose**: Records high-precedence operations for processing
-
-3. **Action 3: Push Addition/Subtraction Operator**
-  - **Location**: When encountering + or - operators in expressions
-  - **Action**: Pushes the operator code to p_oper stack
-  - **Implementation**: `action_push_add_sub_oper()`
-  - **Purpose**: Records lower-precedence operations for processing
-
-4. **Action 4: Process Addition/Subtraction Operations**
-  - **Location**: After processing a term, checks if + or - operations should be resolved
-  - **Action**:
-    - Checks if top operator in p_oper is + or -
-    - If yes, pops operands and types from respective stacks
-    - Performs type checking via semantics function
-    - Generates quadruple for the operation
-    - Pushes result address and type back to stacks
-  - **Implementation**: `action_process_operation(false)`
-  - **Purpose**: Maintains operator precedence by processing + and - operations at appropriate times
-
-5. **Action 5: Process Multiplication/Division Operations**
-  - **Location**: After processing a factor, checks if * or / operations should be resolved
-  - **Action**:
-    - Similar to Action 4, but checks for * or / operators
-    - Pops operands and generates quadruples with higher precedence
-    - Uses temporary variables to store intermediate results
-  - **Implementation**: `action_process_operation(true)`
-  - **Purpose**: Ensures higher-precedence operations (* and /) are processed before lower-precedence ones (+ and -)
-
-Each of these actions is triggered at specific points in the parsing process, as indicated in the semantic action diagram. The coordination between these actions ensures that expressions are evaluated with the correct operator precedence and type checking.
-=======
 ## Test Cases
 
 The following test cases were developed to validate the compiler's functionality: They can be run with `cargo test`.
@@ -551,4 +464,55 @@
 ```
 
 These tests ensure that the function directory correctly handles the symbolic information of the BabyDuck language and provides appropriate error messages for semantic issues.
->>>>>>> c2a498b5
+
+## Intermediate Code Generation
+
+The compiler generates intermediate code in the form of quadruples, which represent operations in a format that's closer to machine language while still being abstract enough to be machine-independent.
+
+### Data Structures for Quadruple Generation
+
+The quadruple generator uses several important data structures to manage the compilation process:
+
+#### Stacks
+
+1. **p_oper (Operator Stack)**
+- Stores operators during expression parsing
+- Used to manage operator precedence
+- Implemented as a Rust `Vec<i32>` with push/pop operations
+- Operators are stored as integer codes for efficiency
+- Each operator is pushed when encountered during expression parsing
+- Operators are popped and processed when their precedence is lower than or equal to the operator at the top of the stack
+
+2. **Action 2: Push Multiplication/Division Operator**
+  - **Location**: When encountering * or / operators in term expressions
+  - **Action**: Pushes the operator code to p_oper stack
+  - **Implementation**: `action_push_mult_div_oper()`
+  - **Purpose**: Records high-precedence operations for processing
+
+3. **Action 3: Push Addition/Subtraction Operator**
+  - **Location**: When encountering + or - operators in expressions
+  - **Action**: Pushes the operator code to p_oper stack
+  - **Implementation**: `action_push_add_sub_oper()`
+  - **Purpose**: Records lower-precedence operations for processing
+
+4. **Action 4: Process Addition/Subtraction Operations**
+  - **Location**: After processing a term, checks if + or - operations should be resolved
+  - **Action**:
+    - Checks if top operator in p_oper is + or -
+    - If yes, pops operands and types from respective stacks
+    - Performs type checking via semantics function
+    - Generates quadruple for the operation
+    - Pushes result address and type back to stacks
+  - **Implementation**: `action_process_operation(false)`
+  - **Purpose**: Maintains operator precedence by processing + and - operations at appropriate times
+
+5. **Action 5: Process Multiplication/Division Operations**
+  - **Location**: After processing a factor, checks if * or / operations should be resolved
+  - **Action**:
+    - Similar to Action 4, but checks for * or / operators
+    - Pops operands and generates quadruples with higher precedence
+    - Uses temporary variables to store intermediate results
+  - **Implementation**: `action_process_operation(true)`
+  - **Purpose**: Ensures higher-precedence operations (* and /) are processed before lower-precedence ones (+ and -)
+
+Each of these actions is triggered at specific points in the parsing process, as indicated in the semantic action diagram. The coordination between these actions ensures that expressions are evaluated with the correct operator precedence and type checking.